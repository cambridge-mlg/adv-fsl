import torch.nn as nn
import torch
import math
import torch.distributions.uniform as uniform
import numpy as np
from matplotlib import pyplot as plt
import os.path as path
from attacks.attack_utils import convert_labels, generate_attack_indices, fix_logits, Logger
from attacks.attack_utils import get_shifted_targeted_labels, get_random_targeted_labels, ContextSetManager


class ProjectedGradientDescent:
    def __init__(self,
                 checkpoint_dir,
                 norm='inf',
                 epsilon=0.3,
                 num_iterations=10,
                 epsilon_step=0.01,
                 project_step=True,
                 attack_mode='context',
                 class_fraction=1.0,
                 shot_fraction=1.0,
                 use_true_target_labels=False,
                 normalize_perturbation=True,
                 target_loss_mode='all',
                 targeted=False,
                 targeted_labels='random',
                 shuffle_context=False,
                 shuffle_context_mode='none',
                 sub_context_size_coeff=1.0):
        self.norm = norm
        self.epsilon = epsilon
        self.num_iterations = num_iterations
        self.epsilon_step = epsilon_step
        self.project_step = project_step
        self.attack_mode = attack_mode
        self.class_fraction = class_fraction
        self.shot_fraction = shot_fraction
        # Whether to use true or predicted labels when generating the attack
        # Note that this is independent of whether the attack is targeted or not.
        # We could use either true or predicted labels when selecting "target attack" labels for a targeted attack
        self.use_true_target_labels = use_true_target_labels
        self.normalize_perturbation = normalize_perturbation
        assert target_loss_mode == 'all' or target_loss_mode == 'round_robin' or target_loss_mode == 'random'
        self.target_loss_mode = target_loss_mode
        self.targeted = targeted
        if self.targeted:
            assert targeted_labels == 'exact' or targeted_labels == 'random' or targeted_labels == 'shifted'
        self.targeted_labels = targeted_labels
        self.shuffle_context = shuffle_context
        self.shuffle_context_mode = shuffle_context_mode
        self.sub_context_size_coeff = sub_context_size_coeff

        self.loss = nn.CrossEntropyLoss()
        self.logger = Logger(checkpoint_dir, "pgd_logs.txt")

        self.verbose = False

    # Epsilon and epsilon_step are specified for inputs normalized to [0,1].
    # Use a sample of the images to recalculate the required perturbation size (for actual image normalization)
    def normalize_epsilon(self, clip_min, clip_max):
        epsilon_new = self.epsilon
        epsilon_step_new = self.epsilon_step
        if clip_min != 0.0 or clip_max != 1.0:
            # Epsilon is specified relative to min = 0, max = 1.0
            # If this is not the case, scale epsilon
            step_ratio = self.epsilon_step / self.epsilon
            epsilon_new = self.epsilon * (clip_max - clip_min)
            epsilon_step_new = epsilon_new * step_ratio
        return epsilon_new, epsilon_step_new

    def generate(self, context_images, context_labels, target_images, true_target_labels, model, get_logits_fn, device, targeted_labels=None):
        if self.use_true_target_labels:
            labels = true_target_labels
        else:
            # get the predicted target labels
            logits = fix_logits(get_logits_fn(context_images, context_labels, target_images))
            labels = convert_labels(logits)

        if self.targeted and targeted_labels is None:
            if self.targeted_labels == 'exact':
                # When in 'exact' mode, the actual targeted labels must be specified
                assert targeted_labels is not None
            elif self.targeted_labels == 'shifted':
                self.logger.log("Generating shifted labels for targeted attack")
                targeted_labels = get_shifted_targeted_labels(true_target_labels, device)
            else: #random labels
                self.logger.print_and_log("Generating random labels for targeted attack")
                targeted_labels = get_random_targeted_labels(true_target_labels, device)

        self.logger.log("Performing PGD attack on {} set. Settings = (norm={}, epsilon={}, epsilon_step={}, "
                        "num_iterations={}, use_true_labels={},target_loss_mode={})"
                        .format(self.attack_mode, self.norm, self.epsilon, self.epsilon_step,
                                self.num_iterations, self.use_true_target_labels, self.target_loss_mode))
        self.logger.log("class_fraction = {}, shot_fraction = {}".format(self.class_fraction, self.shot_fraction))
        self.logger.log("context set size = {}, target set size = {}".format(context_images.shape[0], target_images.shape[0]))

        if self.attack_mode == 'target':
            return self._generate_target(context_images, context_labels, target_images, labels, model, get_logits_fn,
                                         device, targeted_labels=targeted_labels)
        else:  # context
            return self._generate_context(context_images, context_labels, target_images, labels, model, get_logits_fn,
                                          device, targeted_labels=targeted_labels)

    def _generate_target(self, context_images, context_labels, target_images, target_labels, model, get_logits_fn, device, targeted_labels=None):
        clip_min = target_images.min().item()
        clip_max = target_images.max().item()
        # Desired epsilon are given for images normalized to [0,1]. Adjust for when this is not the case
        if self.normalize_perturbation:
            epsilon, epsilon_step = self.normalize_epsilon(clip_min, clip_max)
        else:
            epsilon, epsilon_step = self.epsilon, self.epsilon_step
        self.logger.log("Normalized perturbation sizes: eps={}, eps_step={}".format(epsilon, epsilon_step))

        if self.targeted:
            labels = targeted_labels # As in the labels we want the target set to be classified as, to be used as "targets"
        else:
            labels = target_labels # As in, the true/predicted labels for the target set

        adv_target_indices = generate_attack_indices(target_labels, self.class_fraction, self.shot_fraction)
        adv_target_images = target_images.clone()

        # Initial projection step
        target_size = adv_target_images.size()
        m = target_size[1] * target_size[2] * target_size[3]
        num_target_images = target_size[0]
        initial_perturb = self.random_sphere(len(adv_target_indices), m, epsilon, self.norm).reshape(
            (len(adv_target_indices), target_size[1], target_size[2], target_size[3])).to(device)

        for i, index in enumerate(adv_target_indices):
            adv_target_images[index] = torch.clamp(adv_target_images[index] + initial_perturb[i], clip_min, clip_max)

        if self.verbose:
            verbose_result = ProjectedGradientDescent.make_verbose_PGD_result()
            verbose_result['adv_images'].append(adv_target_images.clone().detach())

        for i in range(self.num_iterations):
            adv_target_images.requires_grad = True
            logits = fix_logits(get_logits_fn(context_images, context_labels, adv_target_images))
            if self.verbose:
                verbose_result['target_logits'].append(logits.clone().detach())
            # compute loss
            loss = self.loss(logits, labels)
            model.zero_grad()

            if self.verbose and i % 5 == 0 or i == self.num_iterations-1:
                self.logger.log("Iter {}, loss = {:.5f}".format(i, loss))

            # compute gradient
            loss.backward()
            grad = adv_target_images.grad * (1 - 2 * int(self.targeted))
            with torch.no_grad():
                #adv_target_images = adv_target_images.detach()
    
                # apply norm bound
                if self.norm == 'inf':
                    perturbation = torch.sign(grad)

                for index in adv_target_indices:
                    adv_target_images[index] = torch.clamp(adv_target_images[index] +
                                                        epsilon_step * perturbation[index],
                                                        clip_min, clip_max)

                    diff = adv_target_images[index] - target_images[index]
                    new_perturbation = self.projection(diff, epsilon, self.norm, device)
                    adv_target_images[index] = target_images[index] + new_perturbation

                if self.verbose:
                    verbose_result['adv_images'].append(adv_target_images.clone())
                del logits

        if self.verbose:
            return adv_target_images, adv_target_indices, verbose_result
        return adv_target_images, adv_target_indices

    @staticmethod
    def make_verbose_PGD_result():
        result = {
                  'adv_images': [],
                  'target_logits': [],
                  }
        return result

    def _generate_context(self, full_context_images, full_context_labels, target_images, target_labels, model, get_logits_fn, device, targeted_labels=None):
        clip_min = target_images.min().item()
        clip_max = target_images.max().item()
        if self.normalize_perturbation:
            epsilon, epsilon_step = self.normalize_epsilon(clip_min, clip_max)
        else:
            epsilon, epsilon_step = self.epsilon, self.epsilon_step
        
        context_set_manager = ContextSetManager(self.class_fraction, self.shot_fraction, self.shuffle_context, self.shuffle_context_mode, self.sub_context_size_coeff)

        context_set_manager.initialize_task(full_context_images, full_context_labels)
        # TODO: Check for references to context_labels
        poisoned_images, clean_images, clean_labels = context_set_manager.get_adversarial()
        context_images, context_labels = context_set_manager.get_context_set()
        
        num_adv_images = len(poisoned_images)

        if self.targeted:
            labels = targeted_labels # As in the labels we want the target set to be classified as, to be used as "targets"
        else:
            labels = target_labels # As in, the true/predicted labels for the target set

        # Initial projection step
        size = poisoned_images.size()
        m = size[1] * size[2] * size[3]
        initial_perturb = self.random_sphere(num_adv_images, m, epsilon, self.norm).reshape(
            (num_adv_images, size[1], size[2], size[3])).to(device)

        for i in range(len(poisoned_images)):
            poisoned_images[i] = torch.clamp(poisoned_images[i] + initial_perturb[i], clip_min, clip_max)

        if self.verbose:
            verbose_result = ProjectedGradientDescent.make_verbose_PGD_result()
            verbose_result['adv_images'].append(poisoned_context.clone().detach())
    
        for i in range(0, self.num_iterations):
            poisoned_images.requires_grad = True
            poisoned_context = torch.cat([poisoned_images, context_images])
            poisoned_context_labels = torch.cat([clean_labels, context_labels])
            logits = fix_logits(get_logits_fn(poisoned_context, poisoned_context_labels, target_images))
            if self.verbose:
                verbose_result['target_logits'].append(logits.clone().detach())

            # compute loss
            if self.target_loss_mode == 'round_robin':
                loss = self.loss(logits[i % len(target_images)].unsqueeze(0), labels[i % len(target_images)].unsqueeze(0))
            elif self.target_loss_mode == 'random':
                index = np.random.randint(0, len(target_images))
                loss = self.loss(logits[index].unsqueeze(0), labels[index].unsqueeze(0))
            else:
                loss = self.loss(logits, labels)
            model.zero_grad()

            if self.verbose and i % 5 == 0 or i == self.num_iterations-1:
                acc = torch.mean(torch.eq(target_labels.long(), torch.argmax(logits, dim=-1).long()).float()).item()
                self.logger.log("Iter {}, loss = {:.5f}, acc = {:.5f}".format(i, loss, acc))

            # compute gradients
            loss.backward()
            # Invert the gradient if the attack is targeted
<<<<<<< HEAD
            grad = adv_context_images.grad * (1 - 2 * int(self.targeted))

            with torch.no_grad():
                # adv_context_images = adv_context_images.detach()
    
                # apply norm bound
                if self.norm == 'inf':
                    perturbation = torch.sign(grad)

                for index in adv_context_indices:
                    adv_context_images[index] = torch.clamp(adv_context_images[index] +
                                                        epsilon_step * perturbation[index],
                                                        clip_min, clip_max)

                    diff = adv_context_images[index] - context_images[index]
                    new_perturbation = self.projection(diff, epsilon, self.norm, device)
                    adv_context_images[index] = context_images[index] + new_perturbation

                if self.verbose:
                    verbose_result['adv_images'].append(adv_context_images.clone())
                del logits
=======
            grad = poisoned_images.grad * (1 - 2 * int(self.targeted))
            #poisoned_context = poisoned_context._detach()
            poisoned_images = poisoned_images.detach()

            # apply norm bound
            if self.norm == 'inf':
                perturbation = torch.sign(grad)
            # Poison images are always first in the context set, so this should be fine
            #TODO: Double check that our classifier is, in fact, unbothered by ordering
            #TODO: We can theoretically now adapt this to do sets of images at a time
            for index in range(len(poisoned_images)):
                poison_image = torch.clamp(poisoned_images[index] + epsilon_step * perturbation[index],
                                                        clip_min, clip_max)
                diff = poison_image - clean_images[index]
                new_perturbation = self.projection(diff, epsilon, self.norm, device)
                poisoned_images[index] = clean_images[index] + new_perturbation
            # Get a new context set for the next PGD iteration
            context_images, context_labels = context_set_manager.get_context_set()

            if self.verbose:
                verbose_result['adv_images'].append(poisoned_images.clone().detach())
            del logits
>>>>>>> 18d8922b

        # The context_set_manager keeps a reference to the poisoned images, so it can neatly put them 
        # back into their proper places in the original context set
        full_poisoned_context, adv_context_indices = context_set_manager.construct_full_poisoned_context()
        if self.verbose:
            return full_poisoned_context, adv_context_indices, verbose_result
        return full_poisoned_context, adv_context_indices

    def get_verbose(self):
        return self.verbose

    def set_verbose(self, new_val):
        self.verbose = new_val

    def get_attack_mode(self):
        return self.attack_mode

    def set_attack_mode(self, new_mode):
        assert new_mode == 'context' or new_mode == 'target'
        self.attack_mode = new_mode

    def get_shot_fraction(self):
        return self.shot_fraction

    def set_shot_fraction(self, new_shot_frac):
        assert new_shot_frac <= 1.0 and new_shot_frac >= 0.0
        self.shot_fraction = new_shot_frac

    def get_class_fraction(self):
        return self.class_fraction

    def set_class_fraction(self, new_class_frac):
        assert new_class_frac <= 1.0 and new_class_frac >= 0.0
        self.class_fraction = new_class_frac

    # Some helper functions for gradient debugging
    def _plot_signs(self, grad_signs, img_index, iter,  checkpoint_dir):
        for c in range(0, 3):
            plt.figure()
            plt.imshow(grad_signs[c].cpu(), cmap='hot', interpolation='nearest')
            plt.savefig(path.join(checkpoint_dir, "{}_{}_grad_signs_chan_{}_iter_{:02d}.png".format(self.attack_mode, img_index, c, iter)))
            plt.close()

    @staticmethod
    def projection(values, eps, norm_p, device):
        """
        Project `values` on the L_p norm ball of size `eps`.
        :param values: Array of perturbations to clip.
        :type values: `pytorch.Tensor`
        :param eps: Maximum norm allowed.
        :type eps: `float`
        :param norm_p: L_p norm to use for clipping. Only 1, 2 and `np.Inf` supported for now.
        :type norm_p: `int`
        :return: Values of `values` after projection.
        :rtype: `pytorch.Tensor`
        """
        # Pick a small scalar to avoid division by 0
        tol = 10e-8
        values_tmp = values.reshape((values.shape[0], -1))

        # if norm_p == 2:
        #    values_tmp = values_tmp * torch.unsqueeze(
        #        np.minimum(1.0, eps / (np.linalg.norm(values_tmp, axis=1) + tol)), dim=1
        #    )
        # elif norm_p == 1:
        #    values_tmp = values_tmp * np.expand_dims(
        #        np.minimum(1.0, eps / (np.linalg.norm(values_tmp, axis=1, ord=1) + tol)), axis=1
        #    )
        if norm_p == 'inf':
            values_tmp = torch.sign(values_tmp) * torch.min(torch.abs(values_tmp), torch.Tensor([eps]).to(device))
        else:
            raise NotImplementedError(
                "Values of `norm_p` different from `np.inf` are currently not supported.")

        values = values_tmp.reshape(values.shape)
        return values

    @staticmethod
    def random_sphere(nb_points, nb_dims, radius, norm):
        """
        Generate randomly `m x n`-dimension points with radius `radius` and centered around 0.
        :param nb_points: Number of random data points
        :type nb_points: `int`
        :param nb_dims: Dimensionality
        :type nb_dims: `int`
        :param radius: Radius
        :type radius: `float`
        :param norm: Current support: 1, 2, np.inf
        :type norm: `int`
        :return: The generated random sphere
        :rtype: `np.ndarray`
        """
        '''
        if norm == 1:
            
            a_tmp = np.zeros(shape=(nb_points, nb_dims + 1))
            a_tmp[:, -1] = np.sqrt(np.random.uniform(0, radius ** 2, nb_points))

            for i in range(nb_points):
                a_tmp[i, 1:-1] = np.sort(np.random.uniform(0, a_tmp[i, -1], nb_dims - 1))

            res = (a_tmp[:, 1:] - a_tmp[:, :-1]) * np.random.choice([-1, 1], (nb_points, nb_dims))
        elif norm == 2:
            # pylint: disable=E0611
            from scipy.special import gammainc

            a_tmp = np.random.randn(nb_points, nb_dims)
            s_2 = np.sum(a_tmp ** 2, axis=1)
            base = gammainc(nb_dims / 2.0, s_2 / 2.0) ** (1 / nb_dims) * radius / np.sqrt(s_2)
            res = a_tmp * (np.tile(base, (nb_dims, 1))).T
        '''
        if norm == 'inf':
            distr = uniform.Uniform(torch.Tensor([-radius]), torch.Tensor([radius]))
            res = distr.sample((nb_points, nb_dims))
        else:
            raise NotImplementedError("Norm {} not supported".format(norm))

        return res<|MERGE_RESOLUTION|>--- conflicted
+++ resolved
@@ -241,52 +241,27 @@
             # compute gradients
             loss.backward()
             # Invert the gradient if the attack is targeted
-<<<<<<< HEAD
-            grad = adv_context_images.grad * (1 - 2 * int(self.targeted))
+            grad = poisoned_images.grad * (1 - 2 * int(self.targeted))
 
             with torch.no_grad():
-                # adv_context_images = adv_context_images.detach()
-    
                 # apply norm bound
                 if self.norm == 'inf':
                     perturbation = torch.sign(grad)
-
-                for index in adv_context_indices:
-                    adv_context_images[index] = torch.clamp(adv_context_images[index] +
-                                                        epsilon_step * perturbation[index],
-                                                        clip_min, clip_max)
-
-                    diff = adv_context_images[index] - context_images[index]
+                # Poison images are always first in the context set, so this should be fine
+                #TODO: Double check that our classifier is, in fact, unbothered by ordering
+                #TODO: We can theoretically now adapt this to do sets of images at a time
+                for index in range(len(poisoned_images)):
+                    poison_image = torch.clamp(poisoned_images[index] + epsilon_step * perturbation[index],
+                                                            clip_min, clip_max)
+                    diff = poison_image - clean_images[index]
                     new_perturbation = self.projection(diff, epsilon, self.norm, device)
-                    adv_context_images[index] = context_images[index] + new_perturbation
+                    poisoned_images[index] = clean_images[index] + new_perturbation
+                # Get a new context set for the next PGD iteration
+                context_images, context_labels = context_set_manager.get_context_set()
 
                 if self.verbose:
-                    verbose_result['adv_images'].append(adv_context_images.clone())
+                    verbose_result['adv_images'].append(poisoned_images.clone().detach())
                 del logits
-=======
-            grad = poisoned_images.grad * (1 - 2 * int(self.targeted))
-            #poisoned_context = poisoned_context._detach()
-            poisoned_images = poisoned_images.detach()
-
-            # apply norm bound
-            if self.norm == 'inf':
-                perturbation = torch.sign(grad)
-            # Poison images are always first in the context set, so this should be fine
-            #TODO: Double check that our classifier is, in fact, unbothered by ordering
-            #TODO: We can theoretically now adapt this to do sets of images at a time
-            for index in range(len(poisoned_images)):
-                poison_image = torch.clamp(poisoned_images[index] + epsilon_step * perturbation[index],
-                                                        clip_min, clip_max)
-                diff = poison_image - clean_images[index]
-                new_perturbation = self.projection(diff, epsilon, self.norm, device)
-                poisoned_images[index] = clean_images[index] + new_perturbation
-            # Get a new context set for the next PGD iteration
-            context_images, context_labels = context_set_manager.get_context_set()
-
-            if self.verbose:
-                verbose_result['adv_images'].append(poisoned_images.clone().detach())
-            del logits
->>>>>>> 18d8922b
 
         # The context_set_manager keeps a reference to the poisoned images, so it can neatly put them 
         # back into their proper places in the original context set
