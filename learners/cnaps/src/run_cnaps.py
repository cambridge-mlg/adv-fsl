"""
Script to reproduce the few-shot classification results on Meta-Dataset in:
"Fast and Flexible Multi-Task Classification Using Conditional Neural Adaptive Processes"
https://arxiv.org/pdf/1906.07697.pdf

The following command lines should reproduce the published results within error-bars:

Note before running any of the commands, you need to run the following two commands:

ulimit -n 50000

export META_DATASET_ROOT=<root directory of the cloned or downloaded Meta-Dataset repository>

CNAPs using auto-regressive FiLM adaptation, meta-training on all datasets
--------------------------------------------------------------------------
python run_cnaps.py --data_path <path to directory containing Meta-Dataset records>

CNAPs using FiLM adaptation only, meta-training on all datasets
---------------------------------------------------------------
python run_cnaps.py --feature_adaptation film --data_path <path to directory containing Meta-Dataset records>

CNAPs using no feature adaptation, meta-training on all datasets
----------------------------------------------------------------
python run_cnaps.py --feature_adaptation no_adaptation --data_path <path to directory containing Meta-Dataset records>

CNAPs using FiLM adaptation and TaskNorm, meta-training on all datasets
-----------------------------------------------------------------------
python run_cnaps.py --feature_adaptation film -i 60000 -lr 0.001 --batch_normalization task_norm-i
                    --data_path <path to directory containing Meta-Dataset records>

- Note that when using Meta-Dataset and auto-regressive FiLM adaptation or FiLM adaptation with TaskNorm
batch normalization, 2 GPUs with at least 16GB of memory are required.
- The other modes require only a single GPU with at least 16 GB of memory.
- If you want to run any of the modes on a single GPU, you can train on a single dataset with fixed shot and way, an
example command line is (though this will not reproduce the meta-dataset results):
python run_cnaps.py --feature_adaptation film -i 20000 -lr 0.001 --batch_normalization task_norm-i
                    -- dataset omniglot --way 5 --shot 5 --data_path <path to directory containing Meta-Dataset records>

"""

import torch
import numpy as np
import argparse
import os
from normalization_layers import TaskNormI
from utils import print_and_log, write_to_log, get_log_files, ValidationAccuracies, loss, aggregate_accuracy, verify_checkpoint_dir
from model import Cnaps
from meta_dataset_reader import MetaDatasetReader, SingleDatasetReader
from attacks.attack_utils import save_pickle

from tqdm import tqdm

os.environ['TF_CPP_MIN_LOG_LEVEL'] = '3'  # Quiet TensorFlow warnings
import tensorflow as tf

tf.compat.v1.logging.set_verbosity(tf.compat.v1.logging.ERROR)  # Quiet TensorFlow warnings
# from art.attacks import ProjectedGradientDescent, FastGradientMethod
# from art.classifiers import PyTorchClassifier
from PIL import Image
import sys
# sys.path.append(os.path.abspath('attacks'))
from attacks.attack_helpers import create_attack
from attacks.attack_utils import split_target_set, make_adversarial_task_dict, make_swap_attack_task_dict, infer_num_shots
from attacks.attack_utils import AdversarialDataset, save_partial_pickle
from attacks.attack_utils import AdversarialDataset

NUM_VALIDATION_TASKS = 200
NUM_TEST_TASKS = 600
PRINT_FREQUENCY = 1000
NUM_INDEP_EVAL_TASKS = 50


def save_image(image_array, save_path):
    image_array = image_array.squeeze()
    image_array = image_array.transpose([1, 2, 0])
    im = Image.fromarray(np.clip((image_array + 1.0) * 127.5 + 0.5, 0, 255).astype(np.uint8), mode='RGB')
    im.save(save_path)


def extract_class_indices(labels, which_class):
    """
    Helper method to extract the indices of elements which have the specified label.
    :param labels: (torch.tensor) Labels of the context set.
    :param which_class: Label for which indices are extracted.
    :return: (torch.tensor) Indices in the form of a mask that indicate the locations of the specified label.
    """
    class_mask = torch.eq(labels, which_class)  # binary mask of labels equal to which_class
    class_mask_indices = torch.nonzero(class_mask)  # indices of labels equal to which class
    return torch.reshape(class_mask_indices, (-1,))  # reshape to be a 1D vector


def main():
    learner = Learner()
    learner.run()


class Learner:
    def __init__(self):
        self.args = self.parse_command_line()

        if self.args.mode == "attack":
            if not os.path.exists(self.args.checkpoint_dir):
                os.makedirs(self.args.checkpoint_dir)

        self.checkpoint_dir, self.logfile, self.checkpoint_path_validation, self.checkpoint_path_final, self.debugfile \
            = get_log_files(self.args.checkpoint_dir, self.args.resume_from_checkpoint, self.args.mode == "test" or
                            self.args.mode == "attack")

        print_and_log(self.logfile, "Options: %s\n" % self.args)
        print_and_log(self.logfile, "Checkpoint Directory: %s\n" % self.checkpoint_dir)

        gpu_device = 'cuda:0'
        self.device = torch.device(gpu_device if torch.cuda.is_available() else 'cpu')
        self.model = self.init_model()
        self.train_set, self.validation_set, self.test_set = self.init_data()
        # Must have at least one
        assert self.args.target_set_size_multiplier >= 1
        num_target_sets = self.args.target_set_size_multiplier
        if self.args.indep_eval or self.args.swap_attack:
            num_target_sets += NUM_INDEP_EVAL_TASKS
        if self.args.dataset == "meta-dataset":
            if self.args.query_test * self.args.target_set_size_multiplier > 50:
                print_and_log(self.logfile, "WARNING: Very high number of query points requested. Query points = query_test * target_set_size_multiplier = {} * {} = {}".format(self.args.query_test, self.args.target_set_size_multiplier, self.args.query_test * self.args.target_set_size_multiplier))

            self.dataset = MetaDatasetReader(self.args.data_path, self.args.mode, self.train_set, self.validation_set,
                                             self.test_set, self.args.max_way_train, self.args.max_way_test,
                                             self.args.max_support_train, self.args.max_support_test, self.args.query_test * num_target_sets)
        elif self.args.dataset != "from_file":
            self.dataset = SingleDatasetReader(self.args.data_path, self.args.mode, self.args.dataset, self.args.way,
                                               self.args.shot, self.args.query_train, self.args.query_test * num_target_sets)
        else:
            self.dataset = AdversarialDataset(self.args.data_path)

        self.loss = loss
        self.accuracy_fn = aggregate_accuracy
        self.optimizer = torch.optim.Adam(self.model.parameters(), lr=self.args.learning_rate)
        self.validation_accuracies = ValidationAccuracies(self.validation_set)
        self.start_iteration = 0
        if self.args.resume_from_checkpoint:
            self.load_checkpoint()
        self.optimizer.zero_grad()

    def init_model(self):
        use_two_gpus = self.use_two_gpus()
        model = Cnaps(device=self.device, use_two_gpus=use_two_gpus, args=self.args).to(self.device)
        self.register_extra_parameters(model)

        # set encoder is always in train mode (it only sees context data).
        model.train()
        # Feature extractor is in eval mode by default, but gets switched in model depending on args.batch_normalization
        model.feature_extractor.eval()
        if use_two_gpus:
            model.distribute_model()
        return model

    def init_data(self):
        if self.args.dataset == "meta-dataset":
            train_set = ['ilsvrc_2012', 'omniglot', 'aircraft', 'cu_birds', 'dtd', 'quickdraw', 'fungi', 'vgg_flower']
            validation_set = ['ilsvrc_2012', 'omniglot', 'aircraft', 'cu_birds', 'dtd', 'quickdraw', 'fungi',
                              'vgg_flower',
                              'mscoco']
            test_set = self.args.test_datasets
        else:
            train_set = [self.args.dataset]
            validation_set = [self.args.dataset]
            test_set = [self.args.dataset]

        return train_set, validation_set, test_set

    """
    Command line parser
    """

    def parse_command_line(self):
        parser = argparse.ArgumentParser()

        parser.add_argument("--dataset", choices=["meta-dataset", "ilsvrc_2012", "omniglot", "aircraft", "cu_birds",
                                                  "dtd", "quickdraw", "fungi", "vgg_flower", "traffic_sign", "mscoco",
                                                  "mnist", "cifar10", "cifar100", "from_file"], default="meta-dataset",
                            help="Dataset to use.")
        parser.add_argument('--test_datasets', nargs='+', help='Datasets to use for testing',
                            default=["quickdraw", "ilsvrc_2012", "omniglot", "aircraft", "cu_birds", "dtd",     "fungi",
                                     "vgg_flower", "traffic_sign", "mscoco", "mnist", "cifar10", "cifar100"])
        parser.add_argument("--data_path", default="../datasets", help="Path to dataset records.")
        parser.add_argument("--classifier", choices=["versa", "proto-nets", "mahalanobis", "mlpip"],
                            default="versa", help="Which classifier method to use.")
        parser.add_argument("--pretrained_resnet_path", default="learners/cnaps/models/pretrained_resnet.pt.tar",
                            help="Path to pretrained feature extractor model.")
        parser.add_argument("--attack_config_path", help="Path to attack config file in yaml format.")
        parser.add_argument("--mode", choices=["train", "test", "train_test", "attack"], default="train_test",
                            help="Whether to run training only, testing only, or both training and testing.")
        parser.add_argument("--learning_rate", "-lr", type=float, default=5e-4, help="Learning rate.")
        parser.add_argument("--tasks_per_batch", type=int, default=16,
                            help="Number of tasks between parameter optimizations.")
        parser.add_argument("--checkpoint_dir", "-c", default='../checkpoints', help="Directory to save checkpoint to.")
        parser.add_argument("--test_model_path", "-m", default=None, help="Path to model to load and test.")
        parser.add_argument("--feature_adaptation", choices=["no_adaptation", "film", "film+ar"], default="film",
                            help="Method to adapt feature extractor parameters.")
        parser.add_argument("--batch_normalization", choices=["basic", "task_norm-i"],
                            default="basic", help="Normalization layer to use.")
        parser.add_argument("--training_iterations", "-i", type=int, default=110000,
                            help="Number of meta-training iterations.")
        parser.add_argument("--attack_tasks", "-a", type=int, default=10,
                            help="Number of tasks when performing attack.")
        parser.add_argument("--val_freq", type=int, default=10000, help="Number of iterations between validations.")
        parser.add_argument("--max_way_train", type=int, default=40,
                            help="Maximum way of meta-dataset meta-train task.")
        parser.add_argument("--max_way_test", type=int, default=50, help="Maximum way of meta-dataset meta-test task.")
        parser.add_argument("--max_support_train", type=int, default=400,
                            help="Maximum support set size of meta-dataset meta-train task.")
        parser.add_argument("--max_support_test", type=int, default=400,
                            help="Maximum support set size of meta-dataset meta-test task.")
        parser.add_argument("--resume_from_checkpoint", "-r", dest="resume_from_checkpoint", default=False,
                            action="store_true", help="Restart from latest checkpoint.")
        parser.add_argument("--way", type=int, default=5, help="Way of single dataset task.")
        parser.add_argument("--shot", type=int, default=1, help="Shots per class for context of single dataset task.")
        parser.add_argument("--query_train", type=int, default=10,
                            help="Shots per class for target  of single dataset task.")
        parser.add_argument("--query_test", type=int, default=10,
                            help="Shots per class for target  of single dataset task.")
        parser.add_argument("--swap_attack", default=False,
                            help="When attacking, should the attack be a swap attack or not.")
        # Currently, target_set_size_multiplier only applies to swap attacks
        parser.add_argument("--target_set_size_multiplier", type=int, default=1,
                            help="For swap attacks, the relative size of the target set used when generating the adv context set (eg. x times larger). Currently only implemented for swap attacks")
        # Currently only implemented for non-swap attacks
        parser.add_argument("--save_attack", default=False,
                            help="Save all the tasks and adversarial images to a pickle file. Currently only applicable to non-swap attacks.")
        parser.add_argument("--continue_from_task", type=int, default=0,
                            help="When saving out large numbers of tasks one by one, this allows us to continue labelling new tasks from a certain point")
        parser.add_argument("--save_samples", default=False,
                            help="Output samples of the clean and adversarial images")
        parser.add_argument("--indep_eval", default=False,
                            help="Whether to use independent target sets for evaluation automagically")
        parser.add_argument("--backdoor", default=False,
                            help="Whether this is a backdoor attack")
        parser.add_argument("--do_not_freeze_feature_extractor", dest="do_not_freeze_feature_extractor", default=False,
                            action="store_true", help="If True, don't freeze the feature extractor.")
        parser.add_argument("--adversarial_training_interval", type=int, default=100000,
                            help="If True, train adversarially using 'attack_config'.")
        args = parser.parse_args()

        return args

    def run(self):
<<<<<<< HEAD
        config = tf.compat.v1.ConfigProto()
        config.gpu_options.allow_growth = True
        with tf.compat.v1.Session(config=config) as session:
            if self.args.mode == 'train' or self.args.mode == 'train_test':
                train_accuracies = []
                losses = []
                total_iterations = self.args.training_iterations
                for iteration in range(self.start_iteration, total_iterations):
                    torch.set_grad_enabled(True)
                    task_dict = self.dataset.get_train_task(session)
                    task_loss, task_accuracy = self.train_task(task_dict)
                    train_accuracies.append(task_accuracy)
                    losses.append(task_loss)

                    # optimize
                    if ((iteration + 1) % self.args.tasks_per_batch == 0) or (iteration == (total_iterations - 1)):
                        self.optimizer.step()
                        self.optimizer.zero_grad()

                    if (iteration + 1) % PRINT_FREQUENCY == 0:
                        # print training stats
                        print_and_log(self.logfile, 'Task [{}/{}], Train Loss: {:.7f}, Train Accuracy: {:.7f}'
                                      .format(iteration + 1, total_iterations, torch.Tensor(losses).mean().item(),
                                              torch.Tensor(train_accuracies).mean().item()))
                        train_accuracies = []
                        losses = []

                    if ((iteration + 1) % self.args.val_freq == 0) and (iteration + 1) != total_iterations:
                        # validate
                        accuracy_dict = self.validate(session)
                        self.validation_accuracies.print(self.logfile, accuracy_dict)
                        # save the model if validation is the best so far
                        if self.validation_accuracies.is_better(accuracy_dict):
                            self.validation_accuracies.replace(accuracy_dict)
                            torch.save(self.model.state_dict(), self.checkpoint_path_validation)
                            print_and_log(self.logfile, 'Best validation model was updated.')
                            print_and_log(self.logfile, '')
                        self.save_checkpoint(iteration + 1)

                # save the final model
                torch.save(self.model.state_dict(), self.checkpoint_path_final)

            if self.args.mode == 'train_test':
                self.test(self.checkpoint_path_final, session)
                self.test(self.checkpoint_path_validation, session)

            if self.args.mode == 'test':
                self.test(self.args.test_model_path, session)

            if self.args.mode == 'attack':
                # Check for ambiguity in the attack mode
                # Ideally these should be a single parameter, but refactoring now would destroy backwards compatability
                assert ((self.args.swap_attack and not self.args.backdoor) or 
                    (not self.args.swap_attack and self.args.backdoor))
                    
                if self.args.swap_attack:
                    if self.args.dataset == "from_file":
                        self.vary_swap_attack(self.args.test_model_path, session)
                    elif self.args.dataset == "meta-dataset":
                        self.meta_dataset_attack_swap(self.args.test_model_path, session)
                    else:
                        self.attack_swap(self.args.test_model_path, session)
                else:
                    if self.args.backdoor:
                        self.backdoor(self.args.test_model_path, session)
                    else:
                        self.attack_homebrew(self.args.test_model_path, session)
=======
        session = None
        if self.args.mode == 'train' or self.args.mode == 'train_test':
            train_accuracies = []
            losses = []
            total_iterations = self.args.training_iterations
            for iteration in range(self.start_iteration, total_iterations):
                torch.set_grad_enabled(True)
                task_dict = self.dataset.get_train_task(session)
                task_loss, task_accuracy = self.train_task(task_dict, iteration)
                train_accuracies.append(task_accuracy)
                losses.append(task_loss)

                # optimize
                if ((iteration + 1) % self.args.tasks_per_batch == 0) or (iteration == (total_iterations - 1)):
                    self.optimizer.step()
                    self.optimizer.zero_grad()

                if (iteration + 1) % PRINT_FREQUENCY == 0:
                    # print training stats
                    print_and_log(self.logfile, 'Task [{}/{}], Train Loss: {:.7f}, Train Accuracy: {:.7f}'
                                  .format(iteration + 1, total_iterations, torch.Tensor(losses).mean().item(),
                                          torch.Tensor(train_accuracies).mean().item()))
                    train_accuracies = []
                    losses = []

                if ((iteration + 1) % self.args.val_freq == 0) and (iteration + 1) != total_iterations:
                    # validate
                    accuracy_dict = self.validate(session)
                    self.validation_accuracies.print(self.logfile, accuracy_dict)
                    # save the model if validation is the best so far
                    if self.validation_accuracies.is_better(accuracy_dict):
                        self.validation_accuracies.replace(accuracy_dict)
                        torch.save(self.model.state_dict(), self.checkpoint_path_validation)
                        print_and_log(self.logfile, 'Best validation model was updated.')
                        print_and_log(self.logfile, '')
                    self.save_checkpoint(iteration + 1)

            # save the final model
            torch.save(self.model.state_dict(), self.checkpoint_path_final)

        if self.args.mode == 'train_test':
            self.test(self.checkpoint_path_final, session)
            self.test(self.checkpoint_path_validation, session)

        if self.args.mode == 'test':
            self.test(self.args.test_model_path, session)

        if self.args.mode == 'attack':
            if not self.args.swap_attack:
                self.attack_homebrew(self.args.test_model_path, session)
            elif self.args.dataset == "from_file":
                self.vary_swap_attack(self.args.test_model_path, session)
            elif self.args.dataset == "meta-dataset":
                self.meta_dataset_attack_swap(self.args.test_model_path, session)
            else:
                self.attack_swap(self.args.test_model_path, session)
>>>>>>> 13fa9da9

        self.logfile.close()

    def train_task(self, task_dict, iteration):
        context_images, target_images, context_labels, target_labels, _ = self.prepare_task(task_dict)
        if iteration % self.args.adversarial_training_interval == 0:
            adv_context_images = self._generate_adversarial_support_set(context_images, target_images,
                                                                        context_labels, target_labels)
            target_logits = self.model(adv_context_images, context_labels, target_images)
        else:
            target_logits = self.model(context_images, context_labels, target_images)
        task_loss = self.loss(target_logits, target_labels, self.device) / self.args.tasks_per_batch
        if self.args.feature_adaptation == 'film' or self.args.feature_adaptation == 'film+ar':
            if self.use_two_gpus():
                regularization_term = (self.model.feature_adaptation_network.regularization_term()).cuda(0)
            else:
                regularization_term = (self.model.feature_adaptation_network.regularization_term())
            regularizer_scaling = 0.001
            task_loss += regularizer_scaling * regularization_term
        task_accuracy = self.accuracy_fn(target_logits, target_labels)

        task_loss.backward(retain_graph=False)

        return task_loss, task_accuracy

    def validate(self, session):
        with torch.no_grad():
            accuracy_dict = {}
            for item in self.validation_set:
                accuracies = []
                for _ in range(NUM_VALIDATION_TASKS):
                    task_dict = self.dataset.get_validation_task(item, session)
                    context_images, target_images, context_labels, target_labels, _ = self.prepare_task(task_dict)
                    target_logits = self.model(context_images, context_labels, target_images)
                    accuracy = self.accuracy_fn(target_logits, target_labels)
                    accuracies.append(accuracy.item())
                    del target_logits

                accuracy = np.array(accuracies).mean() * 100.0
                confidence = (196.0 * np.array(accuracies).std()) / np.sqrt(len(accuracies))

                accuracy_dict[item] = {"accuracy": accuracy, "confidence": confidence}

        return accuracy_dict

    def test(self, path, session):
        print_and_log(self.logfile, "")  # add a blank line
        print_and_log(self.logfile, 'Testing model {0:}: '.format(path))
        self.model = self.init_model()
        self.model.load_state_dict(torch.load(path))

        with torch.no_grad():
            for item in self.test_set:
                accuracies = []
                for _ in range(NUM_TEST_TASKS):
                    task_dict = self.dataset.get_test_task(item, session)
                    context_images, target_images, context_labels, target_labels, _ = self.prepare_task(task_dict)
                    target_logits = self.model(context_images, context_labels, target_images)
                    accuracy = self.accuracy_fn(target_logits, target_labels)
                    accuracies.append(accuracy.item())
                    del target_logits

                accuracy = np.array(accuracies).mean() * 100.0
                accuracy_confidence = (196.0 * np.array(accuracies).std()) / np.sqrt(len(accuracies))

                print_and_log(self.logfile, '{0:}: {1:3.1f}+/-{2:2.1f}'.format(item, accuracy, accuracy_confidence))

    def _generate_adversarial_support_set(self, context_images, target_images, context_labels, target_labels):
        attack = create_attack(self.args.attack_config_path, self.checkpoint_dir)

        adv_images, _ = attack.generate(context_images, context_labels, target_images, target_labels, self.model,
                                        self.model, self.device)

        return adv_images

    def calc_accuracy(self, context_images, context_labels, target_images, target_labels):
        logits = self.model(context_images, context_labels, target_images)
        acc = torch.mean(torch.eq(target_labels.long(), torch.argmax(logits, dim=-1).long()).float()).item()
        del logits
        return acc

    def print_average_accuracy(self, accuracies, descriptor, item):
        write_to_log(self.logfile, '{}, {}'.format(descriptor, item))
        write_to_log(self.debugfile,'{}'.format(accuracies))
        accuracy = np.array(accuracies).mean() * 100.0
        accuracy_confidence = (196.0 * np.array(accuracies).std()) / np.sqrt(len(accuracies))
        print_and_log(self.logfile,
                      '{0:} {1:}: {2:3.1f}+/-{3:2.1f}'.format(descriptor, item, accuracy, accuracy_confidence))

    def save_image_pair(self, adv_img, clean_img, task_no, index):
        save_image(adv_img.cpu().detach().numpy(),os.path.join(self.checkpoint_dir, 'adv_task_{}_index_{}.png'.format(task_no, index)))
        save_image(clean_img, os.path.join(self.checkpoint_dir, 'in_task_{}_index_{}.png'.format(task_no, index)))

    def vary_swap_attack(self, path, session):
        write_to_log(self.logfile, 'Attacking model {0:}: '.format(path))
        self.model = self.init_model()
        self.model.load_state_dict(torch.load(path), strict=False)

        shot = self.dataset.shot
        way = self.dataset.way
        if shot == 1:
            class_fracs = [(k+1)/way for k in range(0,way)]
            shot_fracs = [1.0]
        elif shot == 5:
            class_fracs = [k/way for k in [1, 3, 5]]
            shot_fracs = [k/shot for k in [1, 3, 5]]
        elif shot == 10:
            class_fracs = [k/way for k in [1, 3, 5]]
            shot_fracs = [k/shot for k in [1, 3, 5, 10]]
        else:
            print("ERROR - Unsupported shot/way for vary swap attack")
            return

        gen_clean_accuracies = []
        clean_accuracies = []
        clean_target_as_context_accuracies = []
        # num_tasks = min(2, self.dataset.get_num_tasks())
        num_tasks = min(self.dataset.get_num_tasks(), self.args.attack_tasks)
        for task in tqdm(range(num_tasks), dynamic_ncols=True):
            with torch.no_grad():
                context_images, context_labels, target_images, target_labels = self.dataset.get_clean_task(task, self.device)
                gen_clean_accuracies.append(self.calc_accuracy(context_images, context_labels, target_images, target_labels))


                eval_images, eval_labels = self.dataset.get_eval_task(task, self.device)
                # Evaluate on independent target sets
                for k in range(len(eval_images)):
                    eval_imgs_k = eval_images[k].to(self.device)
                    eval_labels_k = eval_labels[k].to(self.device)
                    clean_accuracies.append(self.calc_accuracy(context_images, context_labels, eval_imgs_k, eval_labels_k))
                    clean_target_as_context_accuracies.append(self.calc_accuracy(target_images, target_labels, eval_imgs_k, eval_labels_k))

        self.print_average_accuracy(gen_clean_accuracies, "Gen setting: Clean accuracy", "")
        self.print_average_accuracy(clean_accuracies, "Clean accuracy", "")
        self.print_average_accuracy(clean_target_as_context_accuracies, "Clean Target as Context accuracy", "")

        for class_frac in class_fracs:
            for shot_frac in shot_fracs:
                #Do the swap attack
                frac_descrip = "{}_ac_{}_ash".format(class_frac, shot_frac)

                # Accuracies for evaluation setting
                adv_context_accuracies = []
                adv_target_accuracies = []
                adv_target_as_context_accuracies = []
                adv_context_as_target_accuracies = []

                gen_adv_context_accuracies = []
                gen_adv_target_accuracies = []

                for task in tqdm(range(num_tasks), dynamic_ncols=True):
                    with torch.no_grad():
                        context_images, context_labels, target_images, target_labels = self.dataset.get_clean_task(task, self.device)
                        adv_target_images, target_labels = self.dataset.get_frac_adversarial_set(task, self.device, class_frac, shot_frac, set_type="target")
                        adv_context_images, context_labels = self.dataset.get_frac_adversarial_set(task, self.device, class_frac, shot_frac, set_type="context")

                        # Evaluate in normal/generation setting
                        # Doesn't account for collusion
                        gen_adv_context_accuracies.append(self.calc_accuracy(adv_context_images, context_labels, target_images, target_labels))
                        gen_adv_target_accuracies.append(self.calc_accuracy(context_images, context_labels, adv_target_images, target_labels))

                        eval_images, eval_labels = self.dataset.get_eval_task(task, self.device)

                        # Evaluate on independent target sets
                        for k in range(len(eval_images)):
                            eval_imgs_k = eval_images[k].to(self.device)
                            eval_labels_k = eval_labels[k].to(self.device)

                            adv_context_accuracies.append(self.calc_accuracy(adv_context_images, context_labels, eval_imgs_k, eval_labels_k))
                            adv_target_accuracies.append(self.calc_accuracy(eval_imgs_k, eval_labels_k, adv_target_images, target_labels))

                            adv_target_as_context_accuracies.append(self.calc_accuracy(adv_target_images, target_labels, eval_imgs_k, eval_labels_k))
                            adv_context_as_target_accuracies.append(self.calc_accuracy(eval_imgs_k, eval_labels_k, adv_context_images, context_labels))

                self.print_average_accuracy(gen_adv_context_accuracies, "Gen setting: Context attack accuracy", frac_descrip)
                self.print_average_accuracy(gen_adv_target_accuracies, "Gen setting: Target attack accuracy", frac_descrip)

                self.print_average_accuracy(adv_context_accuracies, "Context attack accuracy", frac_descrip)
                self.print_average_accuracy(adv_target_as_context_accuracies, "Adv Target as Context accuracy", frac_descrip)
                self.print_average_accuracy(adv_target_accuracies, "Target attack accuracy", frac_descrip)
                self.print_average_accuracy(adv_context_as_target_accuracies, "Adv Context as Target", frac_descrip)

    def meta_dataset_attack_swap(self, path, session):
        write_to_log(self.logfile, 'Attacking model {0:}: '.format(path))
        # Swap attacks only make sense if doing evaluation with independent target sets
        #
        self.model = self.init_model()
        self.model.load_state_dict(torch.load(path), strict=False)

        context_attack = create_attack(self.args.attack_config_path, self.checkpoint_dir)
        context_attack.set_attack_mode('context')
        assert self.args.indep_eval

        target_attack = create_attack(self.args.attack_config_path, self.checkpoint_dir)
        target_attack.set_attack_mode('target')

        for item in self.test_set:
            # Accuracies for setting in which we generate attacks.
            # Useful for debugging attacks
            gen_clean_accuracies = []
            gen_adv_context_accuracies = []
            gen_adv_target_accuracies = []

            # Accuracies for evaluation setting
            clean_accuracies = []
            clean_target_as_context_accuracies = []
            adv_context_accuracies = []
            adv_target_as_context_accuracies = []

            for t in tqdm(range(self.args.attack_tasks - self.args.continue_from_task), dynamic_ncols=True):
                task_dict = self.dataset.get_test_task(item, session)
                if self.args.continue_from_task != 0:
                    #Skip the first one, which is deterministic
                    task_dict = self.dataset.get_test_task(item, session)
                # Retry until the task is small enough to load into debugging machine's memory
                # while len(task_dict['context_images']) > 200:
                #    task_dict = self.dataset.get_test_task(item, session)
                context_images, target_images, context_labels, target_labels, (
                target_images_small, target_labels_small, eval_images, eval_labels) = self.prepare_task(task_dict,shuffle=False)

                adv_context_images, adv_context_indices = context_attack.generate(context_images, context_labels, target_images, target_labels, self.model, self.model, self.model.device)
                adv_target_images, adv_target_indices = target_attack.generate(context_images, context_labels, target_images_small, target_labels_small, self.model, self.model, self.model.device)

                adv_target_as_context = context_images.clone()
                # Parallel array to keep track of where we actually put the adv_target_images
                # Since not all of them might have room to get swapped
                swap_indices_context = []
                swap_indices_adv = []
                target_labels_int = target_labels.type(torch.IntTensor)
                failed_to_swap = 0

                for index in adv_target_indices:
                    c = target_labels_int[index]
                    # Replace the first best instance of class c with the adv query point (assuming we haven't already swapped it)
                    shot_indices = extract_class_indices(context_labels.cpu(), c)
                    k = 0
                    while k < len(shot_indices) and shot_indices[k] in swap_indices_context:
                        k += 1
                    if k == len(shot_indices):
                        failed_to_swap += 1
                    else:
                        index_to_swap = shot_indices[k]
                        swap_indices_context.append(index_to_swap)
                        swap_indices_adv.append(index)
                assert (len(swap_indices_context)+failed_to_swap) == len(adv_target_indices)

                # First swap in the clean targets, to make sure the two clean accs are the same (debug)
                for i, swap_i in enumerate(swap_indices_context):
                    adv_target_as_context[swap_i] = target_images[swap_indices_adv[i]]

                with torch.no_grad():
                    # Evaluate in normal/generation setting
                    gen_clean_accuracies.append(
                        self.calc_accuracy(context_images, context_labels, target_images, target_labels))
                    gen_adv_context_accuracies.append(
                        self.calc_accuracy(adv_context_images, context_labels, target_images, target_labels))
                    gen_adv_target_accuracies.append(
                        self.calc_accuracy(context_images, context_labels, adv_target_images, target_labels_small))

                    # Evaluate on independent target sets
                    for k in range(len(eval_images)):
                        eval_imgs_k = eval_images[k].to(self.device)
                        eval_labels_k = eval_labels[k].to(self.device)
                        clean_accuracies.append(self.calc_accuracy(context_images, context_labels, eval_imgs_k, eval_labels_k))
                        clean_target_as_context_accuracies.append(self.calc_accuracy(adv_target_as_context, context_labels, eval_imgs_k, eval_labels_k))
                    
                    for k in range(len(eval_images)):
                        eval_imgs_k = eval_images[k].to(self.device)
                        eval_labels_k = eval_labels[k].to(self.device)

                        adv_context_accuracies.append(self.calc_accuracy(adv_context_images, context_labels, eval_imgs_k, eval_labels_k))
                        # Now swap in the adv targets
                        for i, swap_i in enumerate(swap_indices_context):
                            adv_target_as_context[swap_i] = adv_target_images[swap_indices_adv[i]]
                        adv_target_as_context_accuracies.append(self.calc_accuracy(adv_target_as_context, context_labels, eval_imgs_k, eval_labels_k))

                del adv_target_as_context

                if self.args.save_attack:
                    adv_task_dict = make_swap_attack_task_dict(context_images, context_labels, target_images_small,
                                                               target_labels_small,
                                                               adv_context_images, adv_context_indices,
                                                               adv_target_images, adv_target_indices,
                                                               self.args.way, self.args.shot, self.args.query_test,
                                                               eval_images, eval_labels)
                    #if self.args.continue_from_task != 0:
                    save_partial_pickle(os.path.join(self.args.checkpoint_dir, "adv_task"), t+self.args.continue_from_task, adv_task_dict)

                del adv_context_images, adv_target_images

            self.print_average_accuracy(gen_clean_accuracies, "Gen setting: Clean accuracy", item)
            self.print_average_accuracy(gen_adv_context_accuracies, "Gen setting: Context attack accuracy", item)
            self.print_average_accuracy(gen_adv_target_accuracies, "Gen setting: Target attack accuracy", item)

            self.print_average_accuracy(clean_accuracies, "Clean accuracy", item)
            self.print_average_accuracy(clean_target_as_context_accuracies, "Clean Target as Context accuracy", item)
            self.print_average_accuracy(adv_context_accuracies, "Context attack accuracy", item)
            self.print_average_accuracy(adv_target_as_context_accuracies, "Adv Target as Context accuracy", item)


    def attack_swap(self, path, session):
        write_to_log(self.logfile, 'Attacking model {0:}: '.format(path))
        # Swap attacks only make sense if doing evaluation with independent target sets
        #
        self.model = self.init_model()
        self.model.load_state_dict(torch.load(path), strict=False)

        context_attack = create_attack(self.args.attack_config_path, self.checkpoint_dir)
        context_attack.set_attack_mode('context')
        # assert context_attack.get_shot_fraction() == 1.0
        # assert context_attack.get_class_fraction() == 1.0
        assert self.args.indep_eval

        target_attack = create_attack(self.args.attack_config_path, self.checkpoint_dir)
        target_attack.set_attack_mode('target')

        for item in self.test_set:
            # Accuracies for setting in which we generate attacks.
            # Useful for debugging attacks
            gen_clean_accuracies = []
            gen_adv_context_accuracies = []
            gen_adv_target_accuracies = []

            # Accuracies for evaluation setting
            clean_accuracies = []
            clean_target_as_context_accuracies = []
            adv_context_accuracies = []
            adv_target_accuracies = []
            adv_target_as_context_accuracies = []
            adv_context_as_target_accuracies = []

            if self.args.save_attack:
                saved_tasks = []

            for t in tqdm(range(self.args.attack_tasks), dynamic_ncols=True):
                task_dict = self.dataset.get_test_task(item, session)
                context_images, target_images, context_labels, target_labels, (target_images_small, target_labels_small, eval_images, eval_labels) = self.prepare_task(task_dict, shuffle=False)

                adv_context_images, adv_context_indices = context_attack.generate(context_images, context_labels,
                                                                                  target_images,
                                                                                  target_labels, self.model, self.model,
                                                                                  self.model.device)

                adv_target_images, adv_target_indices = target_attack.generate(context_images, context_labels,
                                                                               target_images_small,
                                                                               target_labels_small, self.model, self.model,
                                                                               self.model.device)
                
                # In general, sanity-check that the target and context sets are the same size
                if self.args.dataset != "meta-dataset":
                    assert adv_context_indices == adv_target_indices

                with torch.no_grad():
                    # Evaluate in normal/generation setting
                    gen_clean_accuracies.append(self.calc_accuracy(context_images, context_labels, target_images, target_labels))
                    gen_adv_context_accuracies.append(
                        self.calc_accuracy(adv_context_images, context_labels, target_images, target_labels))
                    gen_adv_target_accuracies.append(
                        self.calc_accuracy(context_images, context_labels, adv_target_images, target_labels_small))

                    # Evaluate on independent target sets
                    for k in range(len(eval_images)):
                        eval_imgs_k = eval_images[k].to(self.device)
                        eval_labels_k = eval_labels[k].to(self.device)
                        clean_accuracies.append(self.calc_accuracy(context_images, context_labels, eval_imgs_k, eval_labels_k))
                        clean_target_as_context_accuracies.append(self.calc_accuracy(target_images_small, target_labels_small, eval_imgs_k, eval_labels_k))

                        adv_context_accuracies.append(
                            self.calc_accuracy(adv_context_images, context_labels, eval_imgs_k, eval_labels_k))
                        adv_target_accuracies.append(
                            self.calc_accuracy(eval_imgs_k, eval_labels_k, adv_target_images, target_labels_small))

                        adv_target_as_context_accuracies.append(
                            self.calc_accuracy(adv_target_images, target_labels_small, eval_imgs_k, eval_labels_k))
                        adv_context_as_target_accuracies.append(
                            self.calc_accuracy(eval_imgs_k, eval_labels_k, adv_context_images, context_labels))
                
                if self.args.save_attack:
                    adv_task_dict = make_swap_attack_task_dict(context_images, context_labels, target_images_small, target_labels_small,
                                                               adv_context_images, adv_context_indices, adv_target_images, adv_target_indices,
                                                               self.args.way, self.args.shot, self.args.query_test, eval_images, eval_labels)
                    saved_tasks.append(adv_task_dict)

                del adv_context_images, adv_target_images

            if self.args.save_attack:
                save_pickle(os.path.join(self.args.checkpoint_dir, "adv_task"), saved_tasks)

            
            self.print_average_accuracy(gen_clean_accuracies, "Gen setting: Clean accuracy", item)
            self.print_average_accuracy(gen_adv_context_accuracies, "Gen setting: Context attack accuracy", item)
            self.print_average_accuracy(gen_adv_target_accuracies, "Gen setting: Target attack accuracy", item)

            self.print_average_accuracy(clean_accuracies, "Clean accuracy", item)
            self.print_average_accuracy(clean_target_as_context_accuracies, "Clean Target as Context accuracy", item)
            self.print_average_accuracy(adv_context_accuracies, "Context attack accuracy", item)
            self.print_average_accuracy(adv_target_as_context_accuracies, "Adv Target as Context accuracy", item)
            self.print_average_accuracy(adv_target_accuracies, "Target attack accuracy", item)
            self.print_average_accuracy(adv_context_as_target_accuracies, "Adv Context as Target", item)
            
            
    def attack_homebrew(self, path, session):
        print_and_log(self.logfile, 'Attacking model {0:}: '.format(path))
        self.model = self.init_model()
        self.model.load_state_dict(torch.load(path), strict=False)

        attack = create_attack(self.args.attack_config_path, self.checkpoint_dir)
        for item in self.test_set:
            accuracies_before = []
            accuracies_after = []
            indep_eval_accuracies = []
            if self.args.save_attack:
                saved_tasks = []

            for t in tqdm(range(self.args.attack_tasks), dynamic_ncols=True):
                task_dict = self.dataset.get_test_task(item, session)
                context_images, target_images, context_labels, target_labels, (context_images_np, target_images_np, eval_images, eval_labels) = self.prepare_task(task_dict, shuffle=False)

                acc_before = self.calc_accuracy(context_images, context_labels, target_images, target_labels)
                accuracies_before.append(acc_before)

                if attack.get_attack_mode() == 'context':
                    clean_version = context_images_np
                else:
                    clean_version = target_images_np

                adv_images, adv_indices = attack.generate(context_images, context_labels, target_images, target_labels,
                                                          self.model, self.model, self.model.device)

                if self.args.save_samples and t < 10:
                    for index in adv_indices:
                        self.save_image_pair(adv_images[index], clean_version[index], t, index)

                if self.args.save_attack:
                    adv_task_dict = make_adversarial_task_dict(context_images, context_labels, target_images, target_labels,
                                                               adv_images, adv_indices, attack.get_attack_mode(), self.args.way,
                                                               self.args.shot, self.args.query_test, eval_images, eval_labels)
                    saved_tasks.append(adv_task_dict)


                with torch.no_grad():
                    if attack.get_attack_mode() == 'context':
                        acc_after = self.calc_accuracy(adv_images, context_labels, target_images, target_labels)
                    else:
                        acc_after = self.calc_accuracy(context_images, context_labels, adv_images, target_labels)
                    accuracies_after.append(acc_after)

                    # Eval with indep sets as well, if required:
                    if self.args.indep_eval:
                        for k in range(len(eval_images)):
                            eval_imgs_k = eval_images[k].to(self.device)
                            eval_labels_k = eval_labels[k].to(self.device)
                            if attack.get_attack_mode() == 'context':
                                indep_eval_accuracies.append(self.calc_accuracy(adv_images, context_labels, eval_imgs_k, eval_labels_k))
                            else:
                                indep_eval_accuracies.append(self.calc_accuracy(eval_imgs_k, eval_labels_k, adv_images, target_labels))

                del adv_images

            self.print_average_accuracy(accuracies_before, "Before attack", item)
            self.print_average_accuracy(accuracies_after, "After attack", item)
            if self.args.indep_eval and len(indep_eval_accuracies) > 0:
                self.print_average_accuracy(indep_eval_accuracies, "Indep eval after attack:", item)

            if self.args.save_attack:
                save_pickle(os.path.join(self.args.checkpoint_dir, "adv_task"), saved_tasks)
                
    def backdoor(self, path, session):
        print_and_log(self.logfile, 'Attacking model {0:}: '.format(path))
        self.model = self.init_model()
        self.model.load_state_dict(torch.load(path), strict=False)

        attack = create_attack(self.args.attack_config_path, self.checkpoint_dir)
        for item in self.test_set:
            overall_before_acc = []
            overall_after_acc = []
            
            accuracies_before = []
            accuracies_after = []
            perc_successfully_flipped = []

            for t in tqdm(range(self.args.attack_tasks), dynamic_ncols=True):
                task_dict = self.dataset.get_test_task(item, session)
                context_images, target_images, context_labels, target_labels, (context_images_np, target_images_np, eval_images, eval_labels) = self.prepare_task(task_dict, shuffle=False)

                assert attack.get_attack_mode() == 'context'
                clean_version = context_images_np

                adv_images, adv_indices, targeted_indices, targeted_labels = attack.generate(context_images, context_labels, target_images, target_labels,
                                                          self.model, self.model, self.model.device)
                targeted_images = target_images[targeted_indices]
                correct_targeted_labels = target_labels[targeted_indices] # As opposed to targeted_labels, which may be shifted
                
                with torch.no_grad():
                    acc_before = self.calc_accuracy(context_images, context_labels, target_images, target_labels)
                    overall_before_acc.append(acc_before)
                    acc_after = self.calc_accuracy(adv_images, context_labels, target_images, target_labels)
                    overall_after_acc.append(acc_after)
                    
                    correct_before = self.calc_accuracy(context_images, context_labels, targeted_images, correct_targeted_labels)
                    accuracies_before.append(correct_before)
                    flipped = self.calc_accuracy(adv_images, context_labels, targeted_images, targeted_labels)
                    perc_successfully_flipped.append(flipped)
                    correct_after = self.calc_accuracy(adv_images, context_labels, targeted_images, correct_targeted_labels)
                    accuracies_after.append(correct_after)
                
                if self.args.save_samples and t < 10:
                    for index in adv_indices:
                        self.save_image_pair(adv_images[index], clean_version[index], t, index)
                del adv_images

            self.print_average_accuracy(overall_before_acc, "Before attack (overall)", item)
            self.print_average_accuracy(overall_after_acc, "Before backdoor attack (specific)", item)
            self.print_average_accuracy(accuracies_before, "After attack (overall)", item)
            self.print_average_accuracy(accuracies_after, "After backdoor attack (specific)", item)
            self.print_average_accuracy(perc_successfully_flipped, "Successfully flipped", item)


    def prepare_task(self, task_dict, shuffle=True):
        context_images_np, context_labels_np = task_dict['context_images'], task_dict['context_labels']
        all_target_images_np, all_target_labels_np = task_dict['target_images'], task_dict['target_labels']

        context_images_np = context_images_np.transpose([0, 3, 1, 2])

        if shuffle:
            context_images_np, context_labels_np = self.shuffle(context_images_np, context_labels_np)
        context_images = torch.from_numpy(context_images_np)
        context_labels = torch.from_numpy(context_labels_np)

        all_target_images_np = all_target_images_np.transpose([0, 3, 1, 2])
        if shuffle:
            all_target_images_np, all_target_labels_np = self.shuffle(all_target_images_np, all_target_labels_np)
        all_target_images = torch.from_numpy(all_target_images_np)
        all_target_labels = torch.from_numpy(all_target_labels_np)
        all_target_labels = all_target_labels.type(torch.LongTensor)

        # Target set size == context set size, no extra pattern requested for eval, no worries.
        if self.args.target_set_size_multiplier == 1 and not self.args.indep_eval:
            target_images, target_labels = all_target_images, all_target_labels
            target_images_np = all_target_images_np
            extra_datasets = (context_images_np, target_images_np, None, None)
        else:
            # Split the larger set of target images/labels up into smaller sets of appropriate shot and way
            # This is slightly trickier for meta-dataset
            if self.args.dataset == "meta-dataset":
                target_set_shot = self.args.query_test
                task_way = len(torch.unique(context_labels))
                if self.args.target_set_size_multiplier * target_set_shot * task_way > all_target_images.shape[0]:
                    # Check the actual target set's shots can be inferred/is what we expect
                    target_set_shot = infer_num_shots(all_target_labels)
                    assert target_set_shot != -1
                    num_target_sets = all_target_images.shape[0] / (task_way * target_set_shot)
                    print_and_log(self.logfile, "Task had insufficient data for requested number of eval sets. Using what's available: {}".format(num_target_sets))
            else:
                target_set_shot = self.args.shot
                task_way = self.args.way
                assert self.args.target_set_size_multiplier * target_set_shot * task_way <= all_target_images.shape[0]

            # If this is a swap attack, then we need slightly different results from the target set splitter
            if not self.args.swap_attack:
                target_images, target_labels, eval_images, eval_labels, target_images_np = split_target_set(
                    all_target_images, all_target_labels, self.args.target_set_size_multiplier, target_set_shot,
                    all_target_images_np=all_target_images_np)
                extra_datasets = (context_images_np, target_images_np, eval_images, eval_labels)
            else:
                target_images, target_labels, eval_images, eval_labels, target_images_small, target_labels_small = split_target_set(
                    all_target_images, all_target_labels, self.args.target_set_size_multiplier, target_set_shot,
                    return_first_target_set=True)
                target_images_small = target_images_small.to(self.device)
                target_labels_small = target_labels_small.to(self.device)
                extra_datasets = (target_images_small, target_labels_small, eval_images, eval_labels)

        context_images = context_images.to(self.device)
        target_images = target_images.to(self.device)
        context_labels = context_labels.to(self.device)
        target_labels = target_labels.to(self.device)

        return context_images, target_images, context_labels, target_labels, extra_datasets

    def loss_fn(self, test_logits_sample, test_labels):
        """
        Compute the classification loss.
        """
        size = test_logits_sample.size()
        sample_count = size[0]  # scalar for the loop counter
        num_samples = torch.tensor([sample_count], dtype=torch.float, device=self.device, requires_grad=False)

        log_py = torch.empty(size=(size[0], size[1]), dtype=torch.float, device=self.device)
        for sample in range(sample_count):
            log_py[sample] = -F.cross_entropy(test_logits_sample[sample], test_labels, reduction='none')
        score = torch.logsumexp(log_py, dim=0) - torch.log(num_samples)
        return -torch.sum(score, dim=0)

    def shuffle(self, images, labels):
        """
        Return shuffled data.
        """
        permutation = np.random.permutation(images.shape[0])
        return images[permutation], labels[permutation]

    def use_two_gpus(self):
        use_two_gpus = False
        if self.args.dataset == "meta-dataset":
            if self.args.feature_adaptation == "film+ar" or \
                    self.args.batch_normalization == "task_norm-i":
                use_two_gpus = True  # These models do not fit on one GPU, so use model parallelism.

        return use_two_gpus

    def save_checkpoint(self, iteration):
        torch.save({
            'iteration': iteration,
            'model_state_dict': self.model.state_dict(),
            'optimizer_state_dict': self.optimizer.state_dict(),
            'best_accuracy': self.validation_accuracies.get_current_best_accuracy_dict(),
        }, os.path.join(self.checkpoint_dir, 'checkpoint.pt'))

    def load_checkpoint(self):
        checkpoint = torch.load(os.path.join(self.checkpoint_dir, 'checkpoint.pt'))
        self.start_iteration = checkpoint['iteration']
        self.model.load_state_dict(checkpoint['model_state_dict'])
        self.optimizer.load_state_dict(checkpoint['optimizer_state_dict'])
        self.validation_accuracies.replace(checkpoint['best_accuracy'])

    def register_extra_parameters(self, model):
        for module in model.modules():
            if isinstance(module, TaskNormI):
                module.register_extra_weights()


if __name__ == "__main__":
    main()<|MERGE_RESOLUTION|>--- conflicted
+++ resolved
@@ -243,75 +243,6 @@
         return args
 
     def run(self):
-<<<<<<< HEAD
-        config = tf.compat.v1.ConfigProto()
-        config.gpu_options.allow_growth = True
-        with tf.compat.v1.Session(config=config) as session:
-            if self.args.mode == 'train' or self.args.mode == 'train_test':
-                train_accuracies = []
-                losses = []
-                total_iterations = self.args.training_iterations
-                for iteration in range(self.start_iteration, total_iterations):
-                    torch.set_grad_enabled(True)
-                    task_dict = self.dataset.get_train_task(session)
-                    task_loss, task_accuracy = self.train_task(task_dict)
-                    train_accuracies.append(task_accuracy)
-                    losses.append(task_loss)
-
-                    # optimize
-                    if ((iteration + 1) % self.args.tasks_per_batch == 0) or (iteration == (total_iterations - 1)):
-                        self.optimizer.step()
-                        self.optimizer.zero_grad()
-
-                    if (iteration + 1) % PRINT_FREQUENCY == 0:
-                        # print training stats
-                        print_and_log(self.logfile, 'Task [{}/{}], Train Loss: {:.7f}, Train Accuracy: {:.7f}'
-                                      .format(iteration + 1, total_iterations, torch.Tensor(losses).mean().item(),
-                                              torch.Tensor(train_accuracies).mean().item()))
-                        train_accuracies = []
-                        losses = []
-
-                    if ((iteration + 1) % self.args.val_freq == 0) and (iteration + 1) != total_iterations:
-                        # validate
-                        accuracy_dict = self.validate(session)
-                        self.validation_accuracies.print(self.logfile, accuracy_dict)
-                        # save the model if validation is the best so far
-                        if self.validation_accuracies.is_better(accuracy_dict):
-                            self.validation_accuracies.replace(accuracy_dict)
-                            torch.save(self.model.state_dict(), self.checkpoint_path_validation)
-                            print_and_log(self.logfile, 'Best validation model was updated.')
-                            print_and_log(self.logfile, '')
-                        self.save_checkpoint(iteration + 1)
-
-                # save the final model
-                torch.save(self.model.state_dict(), self.checkpoint_path_final)
-
-            if self.args.mode == 'train_test':
-                self.test(self.checkpoint_path_final, session)
-                self.test(self.checkpoint_path_validation, session)
-
-            if self.args.mode == 'test':
-                self.test(self.args.test_model_path, session)
-
-            if self.args.mode == 'attack':
-                # Check for ambiguity in the attack mode
-                # Ideally these should be a single parameter, but refactoring now would destroy backwards compatability
-                assert ((self.args.swap_attack and not self.args.backdoor) or 
-                    (not self.args.swap_attack and self.args.backdoor))
-                    
-                if self.args.swap_attack:
-                    if self.args.dataset == "from_file":
-                        self.vary_swap_attack(self.args.test_model_path, session)
-                    elif self.args.dataset == "meta-dataset":
-                        self.meta_dataset_attack_swap(self.args.test_model_path, session)
-                    else:
-                        self.attack_swap(self.args.test_model_path, session)
-                else:
-                    if self.args.backdoor:
-                        self.backdoor(self.args.test_model_path, session)
-                    else:
-                        self.attack_homebrew(self.args.test_model_path, session)
-=======
         session = None
         if self.args.mode == 'train' or self.args.mode == 'train_test':
             train_accuracies = []
@@ -360,15 +291,23 @@
             self.test(self.args.test_model_path, session)
 
         if self.args.mode == 'attack':
-            if not self.args.swap_attack:
-                self.attack_homebrew(self.args.test_model_path, session)
-            elif self.args.dataset == "from_file":
-                self.vary_swap_attack(self.args.test_model_path, session)
-            elif self.args.dataset == "meta-dataset":
-                self.meta_dataset_attack_swap(self.args.test_model_path, session)
+            # Check for ambiguity in the attack mode
+            # Ideally these should be a single parameter, but refactoring now would destroy backwards compatability
+            assert ((self.args.swap_attack and not self.args.backdoor) or 
+                (not self.args.swap_attack and self.args.backdoor))
+                
+            if self.args.swap_attack:
+                if self.args.dataset == "from_file":
+                    self.vary_swap_attack(self.args.test_model_path, session)
+                elif self.args.dataset == "meta-dataset":
+                    self.meta_dataset_attack_swap(self.args.test_model_path, session)
+                else:
+                    self.attack_swap(self.args.test_model_path, session)
             else:
-                self.attack_swap(self.args.test_model_path, session)
->>>>>>> 13fa9da9
+                if self.args.backdoor:
+                    self.backdoor(self.args.test_model_path, session)
+                else:
+                    self.attack_homebrew(self.args.test_model_path, session)
 
         self.logfile.close()
 
